"""
The ``zen.io.gml`` module (available as ``zen.gml``) supports the reading and 
writing network data in the `Graph Modeling Language (GML) 
<http://en.wikipedia.org/wiki/Graph_Modelling_Language>`_.  At present only 
reading GML is supported.

GML is a flexible language for specifying the structure of a network (nodes 
and edges) that can be annotated with arbitrary attributes and information. 
This module provides a full implementation of the GML file format as specified 
in the `technical report 
<http://www.fim.uni-passau.de/fileadmin/files/lehrstuhl/brandenburg/projekte/gml/gml-technical-report.pdf>`_:

.. note::
	Source: Michael Himsolt. *GML: A portable Graph File Format*. Technical 
	Report, Universitat Passau.
	
Functions
---------

.. autofunction:: zen.io.gml.read(fname[,weight_fxn=None])
"""

from zen.exceptions import *
from zen.graph import Graph
from zen.digraph import DiGraph
from zen.bipartite import BipartiteGraph
<<<<<<< HEAD
from gml_codec import BasicGMLCodec, ZenGMLCodec
from gml_interpreter import GMLInterpreter
from gml_tokenizer import GMLTokenizer
from collections import Iterable, Hashable
import os
import cgi
import re
import codecs
import pdb

__all__ = ['read','write']

DIGITS = tuple(['%d' % x for x in range(10)]) + ('+','-')
DIGITS_AND_QUOTES = DIGITS + ('"',)

=======
import os
import cgi
import re

__all__ = ['read','write']

STR_TOK = 'STRING'
INT_TOK = 'INT'
FLOAT_TOK = 'FLOAT'
BOOL_TOK = "BOOL"
ID_TOK = 'ID'
SLIST_TOK = '['
ELIST_TOK = ']'

def write(G,filename, **kwargs):
	"""
	Writes graph to file using Graph Modeling Language (gml).  Node / Edge / Graph objects, if not None, are stored in the `name` 
	attribute, and are restricted to numeric (but not complex), string, and boolean data types, otherwise an exception is raised.  
	Node / Edge / Graph data, if not None, are stored in a zen_data attribute and are similarly restricted.
	Support may be added later for serialization of arbitrary objects / data and associated to zen graphs.
	
	see http://www.fim.uni-passau.de/fileadmin/files/lehrstuhl/brandenburg/projekte/gml/gml-technical-report.pdf for more
	info about gml.

	**Args**
		* ``G`` (:py:class:`zen.Graph`, :py:class:'zen.Digraph`, :py:class:`zen.BipartiteGraph): Graph object to be
			written to file. Hypergraphs are not supported.
	
		* ``filename`` (str): Absolute path for the file to be written.
	**KwArgs**
		* ``write-data`` (bool | (bool, bool)): If 2-tuple of booleans supplied, first indicates whether to write out node data
				second whether to write out edge data.  If bool provided, it is applied for both node and edge data.
		* ``use-zen-data`` (bool | (bool, bool)): Indicates whether to write out If 2-tuple of booleans supplied, first indicates whether to write out node data
						second whether to write out edge data.  If bool provided, it is applied for both node and edge data. 
	**Returns**:
		* None
	"""
	
	# Decide whether to write node and edge data
	if 'write_data' in kwargs:
		if type(kwargs['write_data']) == tuple:
			write_node_data, write_edge_data = kwargs['write_data']
		elif type(kwargs['write_data']) == bool:
			write_node_data = write_edge_data = kwargs['write_data']
		# else raise zenException?  Not sure how far to take verification...
			
	else:
		write_node_data, write_edge_data = True, True
	
	# Decide *how* to write node / edge data to file
	if 'use_zen_data' in kwargs:
		if type(kwargs['use_zen_data']) == tuple:
		 	use_node_zen_data, use_edge_zen_data = kwargs['use_zen_data']
		else:
			use_node_zen_data = use_edge_zen_data = kwargs['use_zen_data']
		#else raise zenException?s
		
	else: 
		use_node_zen_data = use_edge_zen_data = True
		
	fh = open(filename, 'w')
	fh.write('# This is a graph object in gml file format\n')
	fh.write('# produced by the zen graph library\n\n')
	fh.write('graph [\n')
	
	if G.is_directed():
		fh.write('\tdirected 1\n')
	else:
		fh.write('\tdirected 0\n')
	
	if type(G) == BipartiteGraph:
		fh.write('\tbipartite 1\n')
	else:
		fh.write('\tbipartite 0\n')		
	
	for nidx, nobj, ndata in G.nodes_iter_(obj=True, data=True):
		fh.write('\tnode [\n')
		fh.write('\t\tid ' + str(nidx) + '\n')
		
		if nobj != None:
			fh.write(format_zen_data(nobj, 'name', 2))
		
		if ndata != None and write_node_data:
			if use_node_zen_data:
				fh.write(format_zen_data(ndata, 'zenData', 2))
			
			else:	# expects zenData to be dict
				for key, val in ndata.items():
					fh.write(format_zen_data(val, key, 2))
			
		fh.write('\t]\n')
	
	# iterate over edges
	for eidx, edata, weight in G.edges_iter_(data=True, weight=True):
		fh.write('\tedge [\n')
		fh.write('\t\tsource ' + str(G.endpoints_(eidx)[0]) + '\n')	# for digraphs, assumes endpoints order [source, target]
		fh.write('\t\ttarget ' + str(G.endpoints_(eidx)[1]) + '\n')
		fh.write('\t\tweight ' + str(weight) + '\n')
		
		if edata != None and write_edge_data:
			if use_edge_zen_data:
				fh.write(format_zen_data(edata, 'zenData', 2))
			
			else:	#expects zenData to be dict
				for key, val in edata.items():
					fh.write(format_zen_data(val, key, 2))
		
		fh.write('\t]\n')
	
	fh.write(']\n')
	fh.close()

	
def format_zen_data(data, keyname, tab_depth=0):
	"""
	Reformats supplied data to use gml.  Enforces restrictions on the types of data that can be written to gml.
	
	**Args**
		* data (bool | int | long | float | str | dict | list): object to be written in gml
		* key (str): key to be used in gml.  Needed here because in gml lists are made by repeating the key in front of each value.
		* tab_depth (int): number of tab characters to add to the beginning of each line for nice formatting.

	**Returns**
		* formatted_data (str): gml representation of data
	"""
	
	formatted_data = ''
	tabs = '\t' * tab_depth
	if re.search('[^a-zA-Z0-9]', keyname):
		raise ZenException('gml supports only characters from [a-zA-Z0-9] in keys')
	
	if type(data) == bool: # booleans are recorded as strings.  They have to be detected on read
		formatted_data += tabs + keyname + ' "' + str(data) + '"\n'
	
	elif type(data) == int or type(data) == long:		
		if data > 2147483647 or data < -2147483648:	# gml specifies integers larger than 32 bit signed must be strings
			formatted_data += tabs + keyname + ' "' + str(data) + '"\n'
		else:
			formatted_data += tabs + keyname + ' ' + str(data) + '\n'

	elif type(data) == float:
		formatted_data += tabs + keyname + ' ' + str(data) + '\n'
		
	elif type(data) == str:
		data = cgi.escape(data, quote=True)		# escapes xml special characters and quotes
		data = data.decode('utf-8').encode('iso_8859_1', 'xmlcharrefreplace')		# escapes non-ISO-8859-1 chars
		formatted_data += tabs + keyname + ' "' + data.decode('utf-8').encode('iso_8859_1', 'xmlcharrefreplace') + '"\n'

	elif type(data) == list:		# this may seem odd, because gml uses repeated keys to indicate a list
		for val in data:
			formatted_data += format_zen_data(val, keyname, tab_depth)
	
	elif type(data) == dict:
		formatted_data += tabs + keyname + ' [\n'
		for key, val in data.items():
			formatted_data += format_zen_data(val, key, tab_depth + 1)
		formatted_data += tabs + ']\n'
	
	else:
		raise ZenException('gml.write() supports objects: bool, str, Numeric (not complex), None, and dicts or lists containing only such types (nesting allowed)')
	
	return formatted_data
	
def decode_xml_entities(s):
	# D: I read through encoding info and couldn't find the functions to undo the substitution of xml entities
	# so I just wrote it.  It took me a lot less time than I spent searching... go figure
	s_decode = u''
	
	i = 0
	while  i < len(s):

		if s[i] == '&':
			i = i+1
			code_point = ''
			
			while s[i] != ';':
				code_point += s[i]
				i = i+1
			
			if code_point == 'quot':
				s_decode += '"'
			elif code_point == 'lt':
				s_decode += '<'
			elif code_point == 'gt':
				s_decode += '>'
			elif code_point == 'amp':
				s_decode += '&'
			elif code_point[:1] == '#':
				s_decode += unichr(int(code_point[1:]))
			else:
				raise ZenException, 'Cannot recognize the xml entity &%s;' % code_point
			
			i = i+1

		else:
			s_decode += s[i]
			i = i+1

	return s_decode.encode('utf-8')
			
		
def add_token_metadata(token,in_str,lineno):
	
	if in_str:
		if re.match("[-+0-9.]", token[:1]): 	# looks like a number, try it
			try:
				token = int(token)
				return (token, INT_TOK, lineno)
			except ValueError:
				token = float(token)
				return (token, FLOAT_TOK, lineno)
			except ValueError:
				return (token, STR_TOK, lineno)
		
		elif token == "True":		# treat as boolean
			token = True
			return (token, BOOL_TOK, lineno)

		elif token == "False":
			token = False
			return (token, BOOL_TOK, lineno)
			
		else:	
			return (token,STR_TOK,lineno)
				
	if token == SLIST_TOK:
		return (token,SLIST_TOK,lineno)
	elif token == ELIST_TOK:
		return (token,ELIST_TOK,lineno)
	
	if token.isdigit(): # TEST: I don't think this will handle leading '+' or '-'...
		return (int(token),INT_TOK,lineno)
	else:
		try: # see if it's a float
			return (float(token),FLOAT_TOK,lineno)
		except ValueError: # Keyname tokens are unquoted strings
			return (token,ID_TOK,lineno)
>>>>>>> 222d4cce

# TODO add Creator attribute
# TODO handle > double precision floats
# TODO add Encoder
def write(G, filename, **kwargs):
	"""
	Writes graph to file using Graph Modeling Language (gml).  Node / Edge / 
	Graph objects, if not None, are stored in the `name` attribute, and are 
	restricted to numeric (but not complex), string, and boolean data types, 
	otherwise an exception is raised.  

	Node / Edge / Graph data, if not None, are stored in a zen_data attribute 
	and are similarly restricted.  Support may be added later for serialization
	of arbitrary objects / data and associated to zen graphs.
	
	see 
	http://www.fim.uni-passau.de/fileadmin/files/lehrstuhl/brandenburg/projekte/gml/gml-technical-report.pdf 
	for more info about gml.

	**Args**
		* ``G`` (:py:class:`zen.Graph`, :py:class:'zen.Digraph`, 
			:py:class:`zen.BipartiteGraph): Graph object to be written to 
			file. Hypergraphs are not supported.
	
		* ``filename`` (str): Absolute path for the file to be written.

	**KwArgs**
		* ``write-data`` (bool | (bool, bool)): If 2-tuple of booleans 
			supplied, first indicates whether to write out node data second 
			whether to write out edge data.  If bool provided, it is applied 
			for both node and edge data.

		* ``use-zen-data`` (bool | (bool, bool)): Indicates whether to write 
			out If 2-tuple of booleans supplied, first indicates whether to 
			write out node data second whether to write out edge data.  If bool
			provided, it is applied for both node and edge data. 

	**Returns**:
		* None
	"""

	# Determine the write mode.  There are various options the user can specify
	# which are reconsiled and validated here
	write_node_data, write_edge_data, use_node_zen_data, use_edge_zen_data = resolve_write_mode(kwargs)
	
	# Get the encoder to use.  This call resolves the various ways the user can
	# specify encoding, and does basic checks that the encoder is valid
	enc = resolve_codec(kwargs)

	fh = open(filename, 'w')
	fh.write('# This is a graph object in gml file format\n')
	fh.write('# produced by the zen graph library\n\n')

	# Describe the encoding method used to generate the file. 
	fh.write('ZenCodec "%s"\n' % enc.__name__)
	fh.write('ZenStringEncoder "%s"\n\n' % enc.encode_str.__name__)

	# Start writing the graph
	fh.write('graph [\n')


	if G.is_directed():
		fh.write('\tdirected 1\n')

	else:
		fh.write('\tdirected 0\n')

	if isinstance(G, BipartiteGraph):
		is_bipartite = True
		fh.write('\tbipartite 1\n')

	else:
		is_bipartite = False
		fh.write('\tbipartite 0\n')		

	# iterate over nodes, writing them to the new gml file
	for nidx, nobj, ndata in G.nodes_iter_(obj=True, data=True):
		fh.write('\tnode [\n')
		fh.write('\t\tid ' + str(nidx) + '\n')

		if is_bipartite:
			fh.write(format_zen_data('isInU', G.is_in_U_(nidx), 2, enc))

		if nobj != None:
			fh.write(format_zen_data('name', nobj, 2, enc))

		if ndata != None and write_node_data:
			if use_node_zen_data:
				fh.write(format_zen_data('zenData', ndata, 2, enc))

			else:	# expects zenData to be dict
				for key, val in ndata.items():
					fh.write(format_zen_data(key, val, 2, enc))

		fh.write('\t]\n')

	# iterate over edges
	for eidx, edata, weight in G.edges_iter_(data=True, weight=True):
		fh.write('\tedge [\n')

		# for digraphs, assumes endpoints order [source, target]
		fh.write('\t\tsource ' + str(G.endpoints_(eidx)[0]) + '\n')	
		fh.write('\t\ttarget ' + str(G.endpoints_(eidx)[1]) + '\n')
		fh.write('\t\tweight ' + str(weight) + '\n')

		if edata != None and write_edge_data:
			if use_edge_zen_data:
				fh.write(format_zen_data('zenData', edata, 2, enc))

			else:	#expects zenData to be dict
				for key, val in edata.items():
					fh.write(format_zen_data(key, val, 2, enc))

		fh.write('\t]\n')

	fh.write(']\n')
	fh.close()

	
def format_zen_data(keyname, data, tab_depth, encoder, strict=True):
	"""
	Reformats supplied data to use gml.  Enforces restrictions on the types of 
	data that can be written to gml.
	
	**Args**
		* data (bool | int | long | float | str | dict | list): object to be 
			written in gml
		* key (str): key to be used in gml.  Needed here because in gml lists 
			are made by repeating the key in front of each value.
		* tab_depth (int): number of tab characters to add to the beginning 
			of each line for nice formatting.

	**Returns**
		* formatted_data (str): gml representation of data
	"""

	
<<<<<<< HEAD
	# Validation: key names must be strictly alphanumeric
	if re.search('[^a-zA-Z0-9]', keyname) and strict:
		raise ZenException(
			'gml supports only characters from [a-zA-Z0-9] in keys')

	formatted_data = ''
	tabs = '\t' * tab_depth

	if not isinstance(data, (dict, list, tuple)):

		encoded_data = encoder.encode(data)

		# Validate encoder output
		if strict:
			try:
				assert(isinstance(encoded_data, basestring))
				assert(encoded_data.startswith(DIGITS_AND_QUOTES))
				encoded_data.encode('ascii')
				if encoded_data.startswith(DIGITS):
					num = float(encoded_data)
					assert(num < 2147483647 or num > -2147483648)

			except AssertionError, UnicodeEncodeError:
				raise ZenException('GML Encoder has violated gml specifications. '\
					'see <http://www.fim.uni-passau.de/fileadmin/files/lehrstuhl/brandenburg/projekte/gml/gml-technical-report.pdf>. \n Use '\
					'gml.write(..., strict=False) to force writing.')

		#TODO: floats should be tested to be within double precision

		# The encoded data is legal for gml. Append extras.
		formatted_data = tabs + keyname + ' ' + encoded_data + '\n'

	# Recursive call for dicts
	elif isinstance(data, dict):
		formatted_data += tabs + keyname + ' [\n'
		for key, val in data.items():
			formatted_data += format_zen_data(key, val, tab_depth + 1, encoder)
		formatted_data += tabs + ']\n'

	# Recursive call for lists.  GML represents lists by repeating the
	# key with different values
=======
	if ttok == INT_TOK or ttok == FLOAT_TOK or ttok == BOOL_TOK:
		return i+1,val
	elif ttok == STR_TOK: # restore characters escaped by xmlcharrefreplace (need to use a unicode, UTF-8 string)
		val = decode_xml_entities(val)
		return i+1,val
	elif ttok == SLIST_TOK:
		return parse_list(tokens,i+1)
>>>>>>> 222d4cce
	else:
		assert(isinstance(data, (list, tuple)))
		for val in data:
			formatted_data += format_zen_data(keyname, val, tab_depth, encoder)


	return formatted_data


def make_tree(fname, **kwargs):
	# resolve the codec.  The user can specify the codec in various ways.
	codec = resolve_codec(kwargs)

	# read the file 
	fh = open(fname,'r')
	gml_str = fh.read()
	fh.close()

	# tokenize the gml string
	tok = GMLTokenizer()
	tokens = tok.tokenize(gml_str)

	# interpret the gml document into an internal datastructure
	interpreter = GMLInterpreter(codec, tok)
	gml_tree = interpreter.interpret(tokens)

	return gml_tree


def read(fname,**kwargs):
	"""
	Read GML-formatted network data stored in file named ``fname``.
	
	The node's ``id`` attribute is used to specify the node index.  The node's 
	``name`` attribute is preferably used as the node object.  

	However, if the ``name`` attribute is missing and the ``label`` is present,
	then the node's ``label`` attribute will be used as the node object.  If 
	both are missing, then the node id will be used as the node object.
	
	.. note::	
		Currently graph attributes are not supported by the reader.  If 
		encountered, they will simply be skipped over and not added to the
		final graph. This is simply because graph objects don't support 
		arbitrary data yet.
	
	**KwArgs**:
	
		* ``weight_fxn [=None]``: derive weight assignments from edge data.  If
			specified, this function is called with one parameter: the full 
			set of attributes that were specified for the edge.
	"""
	
	# extract keyword arguments
	weight_fxn = kwargs.pop('weight_fxn',None)

	# parse the gml into a python dict structure
	gml_tree = make_tree(fname, **kwargs)

	if 'graph' in gml_tree:

		graph_tree = gml_tree['graph']

		if(isinstance(gml_tree, list)):
			graph_tree = gml_tree[0]
			print 'Warning: multiple graphs stored in this file.  Use '\
				'gml.read_all(fname, [...]) to get list of all graphs'
	
		return build_graph(graph_tree, weight_fxn)

	else:
		return None


def read_all(fname, **kwargs):

	# extract keyword arguments
	weight_fxn = kwargs.pop('weight_fxn',None)

	# parse the gml into a python dict structure
	gml_tree = make_tree(fname, **kwargs)

	if 'graph' in gml_tree:

		graph_tree = gml_tree['graph']

		if not isinstance(graph_tree, list):
			graph_tree = [ gml_tree['graph'] ]

			graph_tree = gml_tree[0]
			print 'Warning: multiple graphs stored in this file.  Use '\
				'gml.read_all(fname, [...]) to get list of all graphs'
	
<<<<<<< HEAD
		return build_graph(graph_tree, weight_fxn)

	else:
		return None



def build_graph(graph_tree, weight_fxn):

	# TODO: Load graph attributes
	# TODO: support Bipartite Graphs

	# What kind of graph is being built?
	is_bipartite = bool('bipartite' in graph_tree and graph_tree['bipartite'])
	is_directed = bool('directed' in graph_tree and graph_tree['directed'])

	if is_bipartite:
		G = BipartiteGraph()

	elif is_directed:
=======
	is_directed = False
	if 'directed' in graph_data:
		is_directed = graph_data['directed'] == 1
	
	# TODO detect if graphs are bipartite and support that
		
	G = None
	if is_directed:
>>>>>>> 222d4cce
		G = DiGraph()

	else:
		G = Graph()
<<<<<<< HEAD


	# Build the nodes
	if 'node' in graph_tree:

		# get the list of nodes
		nodes = graph_tree['node']

		# ensure the node-list is a list (needed if there's only one node)
		if not isinstance(nodes, list):
			nodes = [ nodes ]

		# Build each node and add to the graph
		for node in nodes:	

			# Does the node have an id?
			has_id = True
			has_valid_id = True
=======
		
	# TODO: Load graph attributes
		
	# add nodes
	if 'node' in graph_data:
		nodes = graph_data['node']
		if type(nodes) != list:
			raise ZenException, 'The node attribute of a graph must be a list'
			
		for node in nodes:	
			# node must have an 'id'
>>>>>>> 222d4cce
			if 'id' not in node:
				has_id = False
				has_valid_id = False

			# We can only use positive integer node ids as graph idx
			# If that's not the case, treat it like any other attribute
			elif not isinstance(node['id'], int) or node['id'] < 0:
				has_valid_id = False

			# Got a valid node id
			node_idx = node['id']
<<<<<<< HEAD

			# For bipartite graphs determine which node set this belongs to 
			if is_bipartite:
				is_in_U = node['isInU']

			# collect and verify all the node properties
			standard_keys = set(['id', 'name', 'zenData'])
			node_data = {}
			node_obj = None
			zen_data = None

			for key, val in node.items():

				if key == 'name':
					node_obj = val

				# give preference to 'name' as source of node_obj
				elif key == 'label' and node_obj is None: 	
					node_obj = val

				elif key == 'zenData':
					zen_data = val
				
				# node_data is dict of all other attributes
				else:	
					node_data[key] = val 	

			# _set_ to node_data else _append_
=======
				
			# collect and verify all the node properties
			standard_keys = set(['id', 'name', 'zenData'])
			node_data = {}
			node_obj = None
			zen_data = None
			for key, val in node.items():
				if key == 'id':
					node_idx = val
					if type(val) != int or val < 0:
						raise ZenException, 'Node id attribute must be a positive integer (node = %s)' % str(node)

				elif key == 'name':
					node_obj = val
					if type(val) != str: # enforce types on standard attributes
						raise ZenException, 'Node name attribute must be a string (node = %s)' % str(node)

				elif key == 'label':
					if node_obj is None: 	# give preference to 'name' as source of node_obj
						node_obj = val
					if type(val) != str:
						raise ZenException, 'Node label attribute must be a string (node = %s)' % str(node)

				elif key == 'zenData':
					zen_data = val
				
				else:	
					node_data[key] = val 	# node_data is dict of all other attributes

			# if zenData is only other attribute aside from those handled above _set_ to node_data else _append_
>>>>>>> 222d4cce
			if zen_data is not None:
				if len(node_data) == 0:
					node_data = zen_data
				else:
					node_data['zenData'] = zen_data
<<<<<<< HEAD

			elif len(node_data) == 0:
				node_data = None

			# make sure that the node object is hashable otherwise put it
			if not isinstance(node_obj, basestring) and node_obj is not None:

				if not isinstance(node_obj, Hashable):\

					if not isinstance(node_obj, Iterable):
						node_obj = None

					else:
						node_obj = tuple(node_obj)


			# For bipartite graph, this insertion method does not guarantee 
			# that indices will be unchanged after a read-write cycle
			if is_bipartite:
				G.add_node_by_class(is_in_U, node_obj, node_data)

			elif has_id and has_valid_id:
				if is_directed:
					G.add_node_x(node_idx, G.edge_list_capacity,
						G.edge_list_capacity, node_obj,node_data)

				else:
					G.add_node_x(node_idx, G.edge_list_capacity, node_obj, 
						node_data)

			else:
				if G.is_directed:
					G.add_node(nobj=node_obj, data=node_data)

				else:
					G.add_node(nobj=node_obj, data=node_data)

=======
			
			elif len(node_data) == 0:
				node_data = None
								
			if is_directed:
				G.add_node_x(node_idx,G.edge_list_capacity,G.edge_list_capacity,node_obj,node_data)
			else:
				G.add_node_x(node_idx,G.edge_list_capacity,node_obj,node_data)
			
>>>>>>> 222d4cce
	# add edges
	if 'edge' in graph_tree:

		# ensure edge list is a list (needed if there is only one edge)
		edges = graph_tree['edge']
		if not isinstance(edges, list):
			edges = [ edges ]

		# iterate over the edges, add each one to the graph
		for edge in edges:
<<<<<<< HEAD

=======
			
>>>>>>> 222d4cce
			# make sure source and target are specified
			source = None
			target = None
			if 'source' not in edge:
<<<<<<< HEAD
				raise ZenException('Edge is missing the source attribute '\
					'(edge = %s)' % str(edge))

			if 'target' not in edge:
				raise ZenException('Edge is missing the target attribute '\
					'(edge = %s)' % str(edge))

=======
				raise ZenException, 'Edge is missing the source attribute (edge = %s)' % str(edge)
			
			if 'target' not in edge:
				raise ZenException, 'Edge is missing the target attribute (edge = %s)' % str(edge)
			
>>>>>>> 222d4cce
			weight = 1
			edge_idx = None
			zen_data = None
			edge_data = {}
<<<<<<< HEAD

			for key, val in edge.items():

				if key == 'id':
					edge_idx = val
					if type(val) != int:
						raise ZenException('Edge id attribute must be a '\
							'positive integer (edge = %s)' % str(edge))

				elif key == 'source':
					source = val
					if type(val) != int or val < 0:
						raise ZenException('Edge source attribute must be a '\
							'positive integer (edge = %s)' % str(edge))

				elif key == 'target':
					target = val
					if type(val) != int or val < 0:
						raise ZenException('Edge target attribute must be a '\
							'positive integer (edge = %s)' % str(edge))

				elif key == 'weight':
					weight = float(val)

				elif key == 'zenData':
					zen_data = val

				# edge_data is dict of all other attributes
				else: 
					edge_data[key] = val 	

			# give precedence to a weight-getting function if provided
			if weight_fxn != None:
				weight = weight_fxn(edge)

			# if zenData is only other attribute aside from those handled above 
			# _set_ to edge_data else _append_
=======
			
			for key, val in edge.items():
				if key == 'id':
					edge_idx = val
					if type(val) != int:
						raise ZenException, 'Edge id attribute must be a positive integer (edge = %s)' % str(edge)
				
				elif key == 'source':
					source = val
					if type(val) != int or val < 0:
						raise ZenException, 'Edge source attribute must be a positive integer (edge = %s)' % str(edge)
				
				elif key == 'target':
					target = val
					if type(val) != int or val < 0:
						raise ZenException, 'Edge target attribute must be a positive integer (edge = %s)' % str(edge)
				
				elif key == 'weight':
					weight = float(val)
				
				elif key == 'zenData':
					zen_data = val
			
				else: 
					edge_data[key] = val 	# edge_data is dict of all other attributes
			
			# give precedence to a weight-getting function if provided
			if weight_fxn != None:
				weight = weight_fxn(edge)
			
			# if zenData is only other attribute aside from those handled above _set_ to edge_data else _append_
>>>>>>> 222d4cce
			if zen_data is not None:
				if len(edge_data) == 0:
					edge_data = zen_data
				else:
					edge_data['zenData'] = zen_data

			elif len(edge_data) == 0:
				edge_data = None;
<<<<<<< HEAD

=======
		
>>>>>>> 222d4cce
			if edge_idx != None:
				G.add_edge_x(edge_idx,source,target,edge_data,weight)
			else:
				G.add_edge_(source,target,edge_data,weight)
<<<<<<< HEAD

=======
			
			
				
>>>>>>> 222d4cce
	return G
	
def resolve_write_mode(kwargs):

	# Decide whether to write node and edge data
	# Default is to write both
	write_node_data, write_edge_data = True, True
	if 'write_data' in kwargs:

		# write_data might be a tuple
		if type(kwargs['write_data']) == tuple:
			write_node_data, write_edge_data = kwargs['write_data']

		# or just a single bool
		else:
			write_node_data = write_edge_data = kwargs['write_data']

		#validation:
		if(not isinstance(write_node_data, bool) or not
			isintstance(write_edge_data, bool)):
			raise zenException('write_data keyword argument takes bool or'\
				' 2-tuple of bools. Found: %s (%s)' %(
					write_data, type(write_data)))

	# Decide *how* to write node / edge data to file
	# Default is to use zen_data for both
	use_node_zen_data, use_edge_zen_data = True, True
	if 'use_zen_data' in kwargs:

		if type(kwargs['use_zen_data']) == tuple:
		 	use_node_zen_data, use_edge_zen_data = kwargs['use_zen_data']

		else:
			use_node_zen_data = use_edge_zen_data = kwargs['use_zen_data']

		#validation:
		if(not isinstance(write_node_data, bool) or 
			not isintstance(write_edge_data, bool)):
			raise zenException('write_data keyword argument takes bool or'\
				' 2-tuple of bools. Found: %s (%s)' %(
					write_data, type(write_data)))
	
	return write_node_data, write_edge_data, use_node_zen_data, use_edge_zen_data


def resolve_codec(kwargs):

	# Resolve the data encoder, check if user passed encoder *instance*
	if 'gml_codec' in kwargs:
		enc = kwargs['encoder']
		try:
			assert(isinstance(enc.encode(''), basestring))
			enc.__name__.encode('ascii')
		except (AttributeError, AssertionError) as e:
			raise ZenException('encoder must define encode() to take type '\
				'basestring and return type basestring containing only ascii-'\
				'encodable characers.  It must also provide an ascii-encodable '\
				'__name__ attribute.')

	# Resolve the data encoder, check if user passed encoder by *name*
	elif 'gml_coding' in kwargs:
		if kwargs['encoding'] == 'basic':
			enc = BasicGMLCodec()
		elif kwargs['encoding'] == 'zen':
			enc = ZenGMLCodec()
		else:
			raise ZenException('encoding must be string equal to "basic" or'\
				' "zen"')

	# default encoder
	else:
		enc = BasicGMLCodec()

	# User can also just pass a string-encoder.
	# (The full-fledged gml encoders handle various data types)
	if 'string_encoder' in kwargs:
		str_enc = kwargs['string_encoder']
		try:
			assert(isinstance(str_enc(''), basestring))
		except (TypeError, AssertionError) as e:
			raise ZenException('string_encoder must be a function that takes '\
				'basestring and returns basestring.')

		enc.encode_str = str_enc

	# User can also just pass a string-decoder.
	# (The full-fledged gml encoders handle various data types)
	if 'string_decoder' in kwargs:
		str_dec = kwargs['string_decoder']
		try:
			assert(isinstance(str_dec(''), basestring))
		except (TypeError, AssertionError) as e:
			raise ZenException('string_decoder must be a function that takes '\
				'basestring and returns basestring.')

		enc.decode_str = str_dec

	return enc<|MERGE_RESOLUTION|>--- conflicted
+++ resolved
@@ -24,7 +24,6 @@
 from zen.graph import Graph
 from zen.digraph import DiGraph
 from zen.bipartite import BipartiteGraph
-<<<<<<< HEAD
 from gml_codec import BasicGMLCodec, ZenGMLCodec
 from gml_interpreter import GMLInterpreter
 from gml_tokenizer import GMLTokenizer
@@ -40,246 +39,6 @@
 DIGITS = tuple(['%d' % x for x in range(10)]) + ('+','-')
 DIGITS_AND_QUOTES = DIGITS + ('"',)
 
-=======
-import os
-import cgi
-import re
-
-__all__ = ['read','write']
-
-STR_TOK = 'STRING'
-INT_TOK = 'INT'
-FLOAT_TOK = 'FLOAT'
-BOOL_TOK = "BOOL"
-ID_TOK = 'ID'
-SLIST_TOK = '['
-ELIST_TOK = ']'
-
-def write(G,filename, **kwargs):
-	"""
-	Writes graph to file using Graph Modeling Language (gml).  Node / Edge / Graph objects, if not None, are stored in the `name` 
-	attribute, and are restricted to numeric (but not complex), string, and boolean data types, otherwise an exception is raised.  
-	Node / Edge / Graph data, if not None, are stored in a zen_data attribute and are similarly restricted.
-	Support may be added later for serialization of arbitrary objects / data and associated to zen graphs.
-	
-	see http://www.fim.uni-passau.de/fileadmin/files/lehrstuhl/brandenburg/projekte/gml/gml-technical-report.pdf for more
-	info about gml.
-
-	**Args**
-		* ``G`` (:py:class:`zen.Graph`, :py:class:'zen.Digraph`, :py:class:`zen.BipartiteGraph): Graph object to be
-			written to file. Hypergraphs are not supported.
-	
-		* ``filename`` (str): Absolute path for the file to be written.
-	**KwArgs**
-		* ``write-data`` (bool | (bool, bool)): If 2-tuple of booleans supplied, first indicates whether to write out node data
-				second whether to write out edge data.  If bool provided, it is applied for both node and edge data.
-		* ``use-zen-data`` (bool | (bool, bool)): Indicates whether to write out If 2-tuple of booleans supplied, first indicates whether to write out node data
-						second whether to write out edge data.  If bool provided, it is applied for both node and edge data. 
-	**Returns**:
-		* None
-	"""
-	
-	# Decide whether to write node and edge data
-	if 'write_data' in kwargs:
-		if type(kwargs['write_data']) == tuple:
-			write_node_data, write_edge_data = kwargs['write_data']
-		elif type(kwargs['write_data']) == bool:
-			write_node_data = write_edge_data = kwargs['write_data']
-		# else raise zenException?  Not sure how far to take verification...
-			
-	else:
-		write_node_data, write_edge_data = True, True
-	
-	# Decide *how* to write node / edge data to file
-	if 'use_zen_data' in kwargs:
-		if type(kwargs['use_zen_data']) == tuple:
-		 	use_node_zen_data, use_edge_zen_data = kwargs['use_zen_data']
-		else:
-			use_node_zen_data = use_edge_zen_data = kwargs['use_zen_data']
-		#else raise zenException?s
-		
-	else: 
-		use_node_zen_data = use_edge_zen_data = True
-		
-	fh = open(filename, 'w')
-	fh.write('# This is a graph object in gml file format\n')
-	fh.write('# produced by the zen graph library\n\n')
-	fh.write('graph [\n')
-	
-	if G.is_directed():
-		fh.write('\tdirected 1\n')
-	else:
-		fh.write('\tdirected 0\n')
-	
-	if type(G) == BipartiteGraph:
-		fh.write('\tbipartite 1\n')
-	else:
-		fh.write('\tbipartite 0\n')		
-	
-	for nidx, nobj, ndata in G.nodes_iter_(obj=True, data=True):
-		fh.write('\tnode [\n')
-		fh.write('\t\tid ' + str(nidx) + '\n')
-		
-		if nobj != None:
-			fh.write(format_zen_data(nobj, 'name', 2))
-		
-		if ndata != None and write_node_data:
-			if use_node_zen_data:
-				fh.write(format_zen_data(ndata, 'zenData', 2))
-			
-			else:	# expects zenData to be dict
-				for key, val in ndata.items():
-					fh.write(format_zen_data(val, key, 2))
-			
-		fh.write('\t]\n')
-	
-	# iterate over edges
-	for eidx, edata, weight in G.edges_iter_(data=True, weight=True):
-		fh.write('\tedge [\n')
-		fh.write('\t\tsource ' + str(G.endpoints_(eidx)[0]) + '\n')	# for digraphs, assumes endpoints order [source, target]
-		fh.write('\t\ttarget ' + str(G.endpoints_(eidx)[1]) + '\n')
-		fh.write('\t\tweight ' + str(weight) + '\n')
-		
-		if edata != None and write_edge_data:
-			if use_edge_zen_data:
-				fh.write(format_zen_data(edata, 'zenData', 2))
-			
-			else:	#expects zenData to be dict
-				for key, val in edata.items():
-					fh.write(format_zen_data(val, key, 2))
-		
-		fh.write('\t]\n')
-	
-	fh.write(']\n')
-	fh.close()
-
-	
-def format_zen_data(data, keyname, tab_depth=0):
-	"""
-	Reformats supplied data to use gml.  Enforces restrictions on the types of data that can be written to gml.
-	
-	**Args**
-		* data (bool | int | long | float | str | dict | list): object to be written in gml
-		* key (str): key to be used in gml.  Needed here because in gml lists are made by repeating the key in front of each value.
-		* tab_depth (int): number of tab characters to add to the beginning of each line for nice formatting.
-
-	**Returns**
-		* formatted_data (str): gml representation of data
-	"""
-	
-	formatted_data = ''
-	tabs = '\t' * tab_depth
-	if re.search('[^a-zA-Z0-9]', keyname):
-		raise ZenException('gml supports only characters from [a-zA-Z0-9] in keys')
-	
-	if type(data) == bool: # booleans are recorded as strings.  They have to be detected on read
-		formatted_data += tabs + keyname + ' "' + str(data) + '"\n'
-	
-	elif type(data) == int or type(data) == long:		
-		if data > 2147483647 or data < -2147483648:	# gml specifies integers larger than 32 bit signed must be strings
-			formatted_data += tabs + keyname + ' "' + str(data) + '"\n'
-		else:
-			formatted_data += tabs + keyname + ' ' + str(data) + '\n'
-
-	elif type(data) == float:
-		formatted_data += tabs + keyname + ' ' + str(data) + '\n'
-		
-	elif type(data) == str:
-		data = cgi.escape(data, quote=True)		# escapes xml special characters and quotes
-		data = data.decode('utf-8').encode('iso_8859_1', 'xmlcharrefreplace')		# escapes non-ISO-8859-1 chars
-		formatted_data += tabs + keyname + ' "' + data.decode('utf-8').encode('iso_8859_1', 'xmlcharrefreplace') + '"\n'
-
-	elif type(data) == list:		# this may seem odd, because gml uses repeated keys to indicate a list
-		for val in data:
-			formatted_data += format_zen_data(val, keyname, tab_depth)
-	
-	elif type(data) == dict:
-		formatted_data += tabs + keyname + ' [\n'
-		for key, val in data.items():
-			formatted_data += format_zen_data(val, key, tab_depth + 1)
-		formatted_data += tabs + ']\n'
-	
-	else:
-		raise ZenException('gml.write() supports objects: bool, str, Numeric (not complex), None, and dicts or lists containing only such types (nesting allowed)')
-	
-	return formatted_data
-	
-def decode_xml_entities(s):
-	# D: I read through encoding info and couldn't find the functions to undo the substitution of xml entities
-	# so I just wrote it.  It took me a lot less time than I spent searching... go figure
-	s_decode = u''
-	
-	i = 0
-	while  i < len(s):
-
-		if s[i] == '&':
-			i = i+1
-			code_point = ''
-			
-			while s[i] != ';':
-				code_point += s[i]
-				i = i+1
-			
-			if code_point == 'quot':
-				s_decode += '"'
-			elif code_point == 'lt':
-				s_decode += '<'
-			elif code_point == 'gt':
-				s_decode += '>'
-			elif code_point == 'amp':
-				s_decode += '&'
-			elif code_point[:1] == '#':
-				s_decode += unichr(int(code_point[1:]))
-			else:
-				raise ZenException, 'Cannot recognize the xml entity &%s;' % code_point
-			
-			i = i+1
-
-		else:
-			s_decode += s[i]
-			i = i+1
-
-	return s_decode.encode('utf-8')
-			
-		
-def add_token_metadata(token,in_str,lineno):
-	
-	if in_str:
-		if re.match("[-+0-9.]", token[:1]): 	# looks like a number, try it
-			try:
-				token = int(token)
-				return (token, INT_TOK, lineno)
-			except ValueError:
-				token = float(token)
-				return (token, FLOAT_TOK, lineno)
-			except ValueError:
-				return (token, STR_TOK, lineno)
-		
-		elif token == "True":		# treat as boolean
-			token = True
-			return (token, BOOL_TOK, lineno)
-
-		elif token == "False":
-			token = False
-			return (token, BOOL_TOK, lineno)
-			
-		else:	
-			return (token,STR_TOK,lineno)
-				
-	if token == SLIST_TOK:
-		return (token,SLIST_TOK,lineno)
-	elif token == ELIST_TOK:
-		return (token,ELIST_TOK,lineno)
-	
-	if token.isdigit(): # TEST: I don't think this will handle leading '+' or '-'...
-		return (int(token),INT_TOK,lineno)
-	else:
-		try: # see if it's a float
-			return (float(token),FLOAT_TOK,lineno)
-		except ValueError: # Keyname tokens are unquoted strings
-			return (token,ID_TOK,lineno)
->>>>>>> 222d4cce
-
 # TODO add Creator attribute
 # TODO handle > double precision floats
 # TODO add Encoder
@@ -416,7 +175,6 @@
 	"""
 
 	
-<<<<<<< HEAD
 	# Validation: key names must be strictly alphanumeric
 	if re.search('[^a-zA-Z0-9]', keyname) and strict:
 		raise ZenException(
@@ -458,15 +216,6 @@
 
 	# Recursive call for lists.  GML represents lists by repeating the
 	# key with different values
-=======
-	if ttok == INT_TOK or ttok == FLOAT_TOK or ttok == BOOL_TOK:
-		return i+1,val
-	elif ttok == STR_TOK: # restore characters escaped by xmlcharrefreplace (need to use a unicode, UTF-8 string)
-		val = decode_xml_entities(val)
-		return i+1,val
-	elif ttok == SLIST_TOK:
-		return parse_list(tokens,i+1)
->>>>>>> 222d4cce
 	else:
 		assert(isinstance(data, (list, tuple)))
 		for val in data:
@@ -560,7 +309,6 @@
 			print 'Warning: multiple graphs stored in this file.  Use '\
 				'gml.read_all(fname, [...]) to get list of all graphs'
 	
-<<<<<<< HEAD
 		return build_graph(graph_tree, weight_fxn)
 
 	else:
@@ -581,22 +329,10 @@
 		G = BipartiteGraph()
 
 	elif is_directed:
-=======
-	is_directed = False
-	if 'directed' in graph_data:
-		is_directed = graph_data['directed'] == 1
-	
-	# TODO detect if graphs are bipartite and support that
-		
-	G = None
-	if is_directed:
->>>>>>> 222d4cce
 		G = DiGraph()
 
 	else:
 		G = Graph()
-<<<<<<< HEAD
-
 
 	# Build the nodes
 	if 'node' in graph_tree:
@@ -614,19 +350,6 @@
 			# Does the node have an id?
 			has_id = True
 			has_valid_id = True
-=======
-		
-	# TODO: Load graph attributes
-		
-	# add nodes
-	if 'node' in graph_data:
-		nodes = graph_data['node']
-		if type(nodes) != list:
-			raise ZenException, 'The node attribute of a graph must be a list'
-			
-		for node in nodes:	
-			# node must have an 'id'
->>>>>>> 222d4cce
 			if 'id' not in node:
 				has_id = False
 				has_valid_id = False
@@ -638,7 +361,6 @@
 
 			# Got a valid node id
 			node_idx = node['id']
-<<<<<<< HEAD
 
 			# For bipartite graphs determine which node set this belongs to 
 			if is_bipartite:
@@ -667,44 +389,11 @@
 					node_data[key] = val 	
 
 			# _set_ to node_data else _append_
-=======
-				
-			# collect and verify all the node properties
-			standard_keys = set(['id', 'name', 'zenData'])
-			node_data = {}
-			node_obj = None
-			zen_data = None
-			for key, val in node.items():
-				if key == 'id':
-					node_idx = val
-					if type(val) != int or val < 0:
-						raise ZenException, 'Node id attribute must be a positive integer (node = %s)' % str(node)
-
-				elif key == 'name':
-					node_obj = val
-					if type(val) != str: # enforce types on standard attributes
-						raise ZenException, 'Node name attribute must be a string (node = %s)' % str(node)
-
-				elif key == 'label':
-					if node_obj is None: 	# give preference to 'name' as source of node_obj
-						node_obj = val
-					if type(val) != str:
-						raise ZenException, 'Node label attribute must be a string (node = %s)' % str(node)
-
-				elif key == 'zenData':
-					zen_data = val
-				
-				else:	
-					node_data[key] = val 	# node_data is dict of all other attributes
-
-			# if zenData is only other attribute aside from those handled above _set_ to node_data else _append_
->>>>>>> 222d4cce
 			if zen_data is not None:
 				if len(node_data) == 0:
 					node_data = zen_data
 				else:
 					node_data['zenData'] = zen_data
-<<<<<<< HEAD
 
 			elif len(node_data) == 0:
 				node_data = None
@@ -742,17 +431,6 @@
 				else:
 					G.add_node(nobj=node_obj, data=node_data)
 
-=======
-			
-			elif len(node_data) == 0:
-				node_data = None
-								
-			if is_directed:
-				G.add_node_x(node_idx,G.edge_list_capacity,G.edge_list_capacity,node_obj,node_data)
-			else:
-				G.add_node_x(node_idx,G.edge_list_capacity,node_obj,node_data)
-			
->>>>>>> 222d4cce
 	# add edges
 	if 'edge' in graph_tree:
 
@@ -763,16 +441,11 @@
 
 		# iterate over the edges, add each one to the graph
 		for edge in edges:
-<<<<<<< HEAD
-
-=======
-			
->>>>>>> 222d4cce
+
 			# make sure source and target are specified
 			source = None
 			target = None
 			if 'source' not in edge:
-<<<<<<< HEAD
 				raise ZenException('Edge is missing the source attribute '\
 					'(edge = %s)' % str(edge))
 
@@ -780,18 +453,10 @@
 				raise ZenException('Edge is missing the target attribute '\
 					'(edge = %s)' % str(edge))
 
-=======
-				raise ZenException, 'Edge is missing the source attribute (edge = %s)' % str(edge)
-			
-			if 'target' not in edge:
-				raise ZenException, 'Edge is missing the target attribute (edge = %s)' % str(edge)
-			
->>>>>>> 222d4cce
 			weight = 1
 			edge_idx = None
 			zen_data = None
 			edge_data = {}
-<<<<<<< HEAD
 
 			for key, val in edge.items():
 
@@ -829,39 +494,6 @@
 
 			# if zenData is only other attribute aside from those handled above 
 			# _set_ to edge_data else _append_
-=======
-			
-			for key, val in edge.items():
-				if key == 'id':
-					edge_idx = val
-					if type(val) != int:
-						raise ZenException, 'Edge id attribute must be a positive integer (edge = %s)' % str(edge)
-				
-				elif key == 'source':
-					source = val
-					if type(val) != int or val < 0:
-						raise ZenException, 'Edge source attribute must be a positive integer (edge = %s)' % str(edge)
-				
-				elif key == 'target':
-					target = val
-					if type(val) != int or val < 0:
-						raise ZenException, 'Edge target attribute must be a positive integer (edge = %s)' % str(edge)
-				
-				elif key == 'weight':
-					weight = float(val)
-				
-				elif key == 'zenData':
-					zen_data = val
-			
-				else: 
-					edge_data[key] = val 	# edge_data is dict of all other attributes
-			
-			# give precedence to a weight-getting function if provided
-			if weight_fxn != None:
-				weight = weight_fxn(edge)
-			
-			# if zenData is only other attribute aside from those handled above _set_ to edge_data else _append_
->>>>>>> 222d4cce
 			if zen_data is not None:
 				if len(edge_data) == 0:
 					edge_data = zen_data
@@ -870,22 +502,12 @@
 
 			elif len(edge_data) == 0:
 				edge_data = None;
-<<<<<<< HEAD
-
-=======
-		
->>>>>>> 222d4cce
+
 			if edge_idx != None:
 				G.add_edge_x(edge_idx,source,target,edge_data,weight)
 			else:
 				G.add_edge_(source,target,edge_data,weight)
-<<<<<<< HEAD
-
-=======
-			
-			
-				
->>>>>>> 222d4cce
+
 	return G
 	
 def resolve_write_mode(kwargs):
